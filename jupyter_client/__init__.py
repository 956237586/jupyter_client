"""Client-side implementations of the Jupyter protocol"""
<<<<<<< HEAD

from ._version import version_info, __version__, protocol_version_info, protocol_version
from .connect import *
from .launcher import *
from .client import KernelClient
from .manager import KernelManager, AsyncKernelManager, run_kernel
from .blocking import BlockingKernelClient
from .asynchronous import AsyncKernelClient
from .multikernelmanager import MultiKernelManager, AsyncMultiKernelManager
from .provisioning import KernelProvisionerBase, LocalProvisioner
=======
from ._version import __version__  # noqa
from ._version import protocol_version  # noqa
from ._version import protocol_version_info  # noqa
from ._version import version_info  # noqa
from .asynchronous import AsyncKernelClient  # noqa
from .blocking import BlockingKernelClient  # noqa
from .client import KernelClient  # noqa
from .connect import *  # noqa
from .launcher import *  # noqa
from .manager import AsyncKernelManager  # noqa
from .manager import KernelManager  # noqa
from .manager import run_kernel  # noqa
from .multikernelmanager import AsyncMultiKernelManager  # noqa
from .multikernelmanager import MultiKernelManager  # noqa
>>>>>>> 3515e892
<|MERGE_RESOLUTION|>--- conflicted
+++ resolved
@@ -1,16 +1,4 @@
 """Client-side implementations of the Jupyter protocol"""
-<<<<<<< HEAD
-
-from ._version import version_info, __version__, protocol_version_info, protocol_version
-from .connect import *
-from .launcher import *
-from .client import KernelClient
-from .manager import KernelManager, AsyncKernelManager, run_kernel
-from .blocking import BlockingKernelClient
-from .asynchronous import AsyncKernelClient
-from .multikernelmanager import MultiKernelManager, AsyncMultiKernelManager
-from .provisioning import KernelProvisionerBase, LocalProvisioner
-=======
 from ._version import __version__  # noqa
 from ._version import protocol_version  # noqa
 from ._version import protocol_version_info  # noqa
@@ -25,4 +13,4 @@
 from .manager import run_kernel  # noqa
 from .multikernelmanager import AsyncMultiKernelManager  # noqa
 from .multikernelmanager import MultiKernelManager  # noqa
->>>>>>> 3515e892
+from .provisioning import KernelProvisionerBase, LocalProvisioner  # noqa